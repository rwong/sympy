--- conflicted
+++ resolved
@@ -134,15 +134,9 @@
     assert D(i, j).subs(dict(i=3, j=3)) == 1
 
 
-<<<<<<< HEAD
-    i,j,k,l = symbols('i,j,k,l', below_fermi=True,dummy=True)
-    a,b,c,d = symbols('a,b,c,d', above_fermi=True, dummy=True)
-    p,q,r,s = symbols('p,q,r,s', dummy=True)
-=======
     i,j,k,l = symbols('i j k l',below_fermi=True,cls=Dummy)
     a,b,c,d = symbols('a b c d',above_fermi=True, cls=Dummy)
     p,q,r,s = symbols('p q r s',dumy=True)
->>>>>>> c9470ac4
 
     assert D(i,a) == 0
 
@@ -391,15 +385,9 @@
 
 
     # Testing CC equations particles and holes
-<<<<<<< HEAD
-    i,j,k,l = symbols('i,j,k,l',below_fermi=True,dummy=True)
-    a,b,c,d = symbols('a,b,c,d',above_fermi=True,dummy=True)
-    p,q,r,s = symbols('p,q,r,s',dummy=True)
-=======
     i,j,k,l = symbols('i j k l',below_fermi=True,cls=Dummy)
     a,b,c,d = symbols('a b c d',above_fermi=True,cls=Dummy)
     p,q,r,s = symbols('p q r s',cls=Dummy)
->>>>>>> c9470ac4
 
     assert (wicks(F(a)*NO(F(i)*F(j))*Fd(b)) ==
             NO(F(a)*F(i)*F(j)*Fd(b)) +
@@ -426,15 +414,9 @@
 
 
 def test_NO():
-<<<<<<< HEAD
-    i,j,k,l = symbols('i,j,k,l',below_fermi=True)
-    a,b,c,d = symbols('a,b,c,d',above_fermi=True)
-    p,q,r,s = symbols('p,q,r,s', dummy=True)
-=======
     i,j,k,l = symbols('i j k l',below_fermi=True)
     a,b,c,d = symbols('a b c d',above_fermi=True)
     p,q,r,s = symbols('p q r s', cls=Dummy)
->>>>>>> c9470ac4
 
     assert (NO(Fd(p)*F(q) + Fd(a)*F(b))==
        NO(Fd(p)*F(q)) + NO(Fd(a)*F(b)))
@@ -522,15 +504,9 @@
 
 
 def test_Tensors():
-<<<<<<< HEAD
-    i,j,k,l = symbols('i,j,k,l',below_fermi=True,dummy=True)
-    a,b,c,d = symbols('a,b,c,d',above_fermi=True,dummy=True)
-    p,q,r,s = symbols('p,q,r,s')
-=======
     i,j,k,l = symbols('i j k l',below_fermi=True,cls=Dummy)
     a,b,c,d = symbols('a b c d',above_fermi=True,cls=Dummy)
     p,q,r,s = symbols('p q r s')
->>>>>>> c9470ac4
 
     AT= AntiSymmetricTensor
     assert AT('t',(a,b),(i,j)) == -AT('t',(b,a),(i,j))
@@ -554,15 +530,9 @@
 
 
 def test_fully_contracted():
-<<<<<<< HEAD
-    i,j,k,l = symbols('i,j,k,l',below_fermi=True)
-    a,b,c,d = symbols('a,b,c,d',above_fermi=True)
-    p,q,r,s = symbols('p,q,r,s', dummy=True)
-=======
     i,j,k,l = symbols('i j k l',below_fermi=True)
     a,b,c,d = symbols('a b c d',above_fermi=True)
     p,q,r,s = symbols('p q r s', cls=Dummy)
->>>>>>> c9470ac4
 
     Fock = (AntiSymmetricTensor('f',(p,),(q,))*
             NO(Fd(p)*F(q)))
@@ -577,8 +547,6 @@
             keep_only_fully_contracted=True,
             simplify_kronecker_deltas=True)
     assert Vabij==AntiSymmetricTensor('v',(a,b),(i,j))
-<<<<<<< HEAD
-=======
 
 def test_substitute_dummies_without_dummies():
     i,j = symbols('i,j')
@@ -1253,5 +1221,4 @@
             atv(l,k,d,c)*att(aa, d, ii, l)*att(bb, c, jj, k),
             ]
     for permut in exprs[1:]:
-        assert substitute_dummies(exprs[0]) == substitute_dummies(permut)
->>>>>>> c9470ac4
+        assert substitute_dummies(exprs[0]) == substitute_dummies(permut)