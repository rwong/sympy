--- conflicted
+++ resolved
@@ -17,12 +17,8 @@
     Contains, divisor_sigma, SymmetricDifference, SeqPer, SeqFormula,
     SeqAdd, SeqMul, fourier_series, pi, ConditionSet, ComplexRegion, fps,
     AccumBounds, reduced_totient, primenu, primeomega, SingularityFunction,
-<<<<<<< HEAD
-    UnevaluatedExpr, Quaternion, I, KroneckerProduct, Intersection, stieltjes,
-    mathieuc, mathieus, mathieucprime, mathieusprime)
-=======
+    stieltjes, mathieuc, mathieus, mathieucprime, mathieusprime,
     UnevaluatedExpr, Quaternion, I, KroneckerProduct, Intersection, LambertW)
->>>>>>> 32e6de8b
 
 from sympy.ntheory.factor_ import udivisor_sigma
 
@@ -429,9 +425,9 @@
     assert latex(lerchphi(x, y, n)) == r"\Phi\left(x, y, n\right)"
     assert latex(lerchphi(x, y, n)**2) == r"\Phi^{2}\left(x, y, n\right)"
     assert latex(stieltjes(x)) == r"\gamma_{x}"
-    assert latex(stieltjes(x)**2) == r"\gamma^{2}_{x}"
+    assert latex(stieltjes(x)**2) == r"\gamma_{x}^{2}"
     assert latex(stieltjes(x, y)) == r"\gamma_{x}\left(y\right)"
-    assert latex(stieltjes(x, y)**2) == r"\gamma^{2}_{x}\left(y\right)"
+    assert latex(stieltjes(x, y)**2) == r"\gamma_{x}\left(y\right)^{2}"
 
     assert latex(elliptic_k(z)) == r"K\left(z\right)"
     assert latex(elliptic_k(z)**2) == r"K^{2}\left(z\right)"
@@ -1064,12 +1060,12 @@
 def test_latex_mathieu():
     assert latex(mathieuc(x, y, z)) == r"C\left(x, y, z\right)"
     assert latex(mathieus(x, y, z)) == r"S\left(x, y, z\right)"
-    assert latex(mathieuc(x, y, z)**2) == r"C^{2}\left(x, y, z\right)"
-    assert latex(mathieus(x, y, z)**2) == r"S^{2}\left(x, y, z\right)"
+    assert latex(mathieuc(x, y, z)**2) == r"C\left(x, y, z\right)^{2}"
+    assert latex(mathieus(x, y, z)**2) == r"S\left(x, y, z\right)^{2}"
     assert latex(mathieucprime(x, y, z)) == r"C^{\prime}\left(x, y, z\right)"
     assert latex(mathieusprime(x, y, z)) == r"S^{\prime}\left(x, y, z\right)"
-    assert latex(mathieucprime(x, y, z)**2) == r"C^{\prime 2}\left(x, y, z\right)"
-    assert latex(mathieusprime(x, y, z)**2) == r"S^{\prime 2}\left(x, y, z\right)"
+    assert latex(mathieucprime(x, y, z)**2) == r"C^{\prime}\left(x, y, z\right)^{2}"
+    assert latex(mathieusprime(x, y, z)**2) == r"S^{\prime}\left(x, y, z\right)^{2}"
 
 def test_latex_Piecewise():
     p = Piecewise((x, x < 1), (x**2, True))
