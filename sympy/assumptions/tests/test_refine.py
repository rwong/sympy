from sympy import (Abs, exp, Expr, I, pi, Q, Rational, refine, S, sqrt,
                   atan, atan2, nan, Symbol, re, im)
from sympy.abc import w, x, y, z
from sympy.core.relational import Eq, Ne
from sympy.functions.elementary.piecewise import Piecewise
from sympy.utilities.pytest import slow


def test_Abs():
    assert refine(Abs(x), Q.positive(x)) == x
    assert refine(1 + Abs(x), Q.positive(x)) == 1 + x
    assert refine(Abs(x), Q.negative(x)) == -x
    assert refine(1 + Abs(x), Q.negative(x)) == 1 - x

    assert refine(Abs(x**2)) != x**2
    assert refine(Abs(x**2), Q.real(x)) == x**2


def test_pow1():
    assert refine((-1)**x, Q.even(x)) == 1
    assert refine((-1)**x, Q.odd(x)) == -1
    assert refine((-2)**x, Q.even(x)) == 2**x

    # nested powers
    assert refine(sqrt(x**2)) != Abs(x)
    assert refine(sqrt(x**2), Q.complex(x)) != Abs(x)
    assert refine(sqrt(x**2), Q.real(x)) == Abs(x)
    assert refine(sqrt(x**2), Q.positive(x)) == x
    assert refine((x**3)**(S(1)/3)) != x

    assert refine((x**3)**(S(1)/3), Q.real(x)) != x
    assert refine((x**3)**(S(1)/3), Q.positive(x)) == x

    assert refine(sqrt(1/x), Q.real(x)) != 1/sqrt(x)
    assert refine(sqrt(1/x), Q.positive(x)) == 1/sqrt(x)

<<<<<<< HEAD

def test_pow2():
=======
>>>>>>> 36c2e2ab
    # powers of (-1)
    assert refine((-1)**(x + y), Q.even(x)) == (-1)**y
    assert refine((-1)**(x + y + z), Q.odd(x) & Q.odd(z)) == (-1)**y
    assert refine((-1)**(x + y + 1), Q.odd(x)) == (-1)**y
    assert refine((-1)**(x + y + 2), Q.odd(x)) == (-1)**(y + 1)
    assert refine((-1)**(x + 3)) == (-1)**(x + 1)

<<<<<<< HEAD

def test_pow3():
=======
>>>>>>> 36c2e2ab
    # continuation
    assert refine((-1)**((-1)**x/2 - S.Half), Q.integer(x)) == (-1)**x
    assert refine((-1)**((-1)**x/2 + S.Half), Q.integer(x)) == (-1)**(x + 1)
    assert refine((-1)**((-1)**x/2 + 5*S.Half), Q.integer(x)) == (-1)**(x + 1)


<<<<<<< HEAD
def test_pow4():
=======
@slow
def test_pow2():
>>>>>>> 36c2e2ab
    assert refine((-1)**((-1)**x/2 - 7*S.Half), Q.integer(x)) == (-1)**(x + 1)
    assert refine((-1)**((-1)**x/2 - 9*S.Half), Q.integer(x)) == (-1)**x

    # powers of Abs
    assert refine(Abs(x)**2, Q.real(x)) == x**2
    assert refine(Abs(x)**3, Q.real(x)) == Abs(x)**3
    assert refine(Abs(x)**2) == Abs(x)**2


def test_exp():
    x = Symbol('x', integer=True)
    assert refine(exp(pi*I*2*x)) == 1
    assert refine(exp(pi*I*2*(x + Rational(1, 2)))) == -1
    assert refine(exp(pi*I*2*(x + Rational(1, 4)))) == I
    assert refine(exp(pi*I*2*(x + Rational(3, 4)))) == -I


def test_Relational():
    assert not refine(x < 0, ~Q.is_true(x < 0))
    assert refine(x < 0, Q.is_true(x < 0))
    assert refine(x < 0, Q.is_true(0 > x)) == True
    assert refine(x < 0, Q.is_true(y < 0)) == (x < 0)
    assert not refine(x <= 0, ~Q.is_true(x <= 0))
    assert refine(x <= 0,  Q.is_true(x <= 0))
    assert refine(x <= 0,  Q.is_true(0 >= x)) == True
    assert refine(x <= 0,  Q.is_true(y <= 0)) == (x <= 0)
    assert not refine(x > 0, ~Q.is_true(x > 0))
    assert refine(x > 0,  Q.is_true(x > 0))
    assert refine(x > 0,  Q.is_true(0 < x)) == True
    assert refine(x > 0,  Q.is_true(y > 0)) == (x > 0)
    assert not refine(x >= 0, ~Q.is_true(x >= 0))
    assert refine(x >= 0,  Q.is_true(x >= 0))
    assert refine(x >= 0,  Q.is_true(0 <= x)) == True
    assert refine(x >= 0,  Q.is_true(y >= 0)) == (x >= 0)
    assert not refine(Eq(x, 0), ~Q.is_true(Eq(x, 0)))
    assert refine(Eq(x, 0),  Q.is_true(Eq(x, 0)))
    assert refine(Eq(x, 0),  Q.is_true(Eq(0, x))) == True
    assert refine(Eq(x, 0),  Q.is_true(Eq(y, 0))) == Eq(x, 0)
    assert not refine(Ne(x, 0), ~Q.is_true(Ne(x, 0)))
    assert refine(Ne(x, 0), Q.is_true(Ne(0, x))) == True
    assert refine(Ne(x, 0),  Q.is_true(Ne(x, 0)))
    assert refine(Ne(x, 0),  Q.is_true(Ne(y, 0))) == (Ne(x, 0))


def test_Piecewise():
    assert refine(Piecewise((1, x < 0), (3, True)), Q.is_true(x < 0)) == 1
    assert refine(Piecewise((1, x < 0), (3, True)), ~Q.is_true(x < 0)) == 3
    assert refine(Piecewise((1, x < 0), (3, True)), Q.is_true(y < 0)) == \
        Piecewise((1, x < 0), (3, True))
    assert refine(Piecewise((1, x > 0), (3, True)), Q.is_true(x > 0)) == 1
    assert refine(Piecewise((1, x > 0), (3, True)), ~Q.is_true(x > 0)) == 3
    assert refine(Piecewise((1, x > 0), (3, True)), Q.is_true(y > 0)) == \
        Piecewise((1, x > 0), (3, True))
    assert refine(Piecewise((1, x <= 0), (3, True)), Q.is_true(x <= 0)) == 1
    assert refine(Piecewise((1, x <= 0), (3, True)), ~Q.is_true(x <= 0)) == 3
    assert refine(Piecewise((1, x <= 0), (3, True)), Q.is_true(y <= 0)) == \
        Piecewise((1, x <= 0), (3, True))
    assert refine(Piecewise((1, x >= 0), (3, True)), Q.is_true(x >= 0)) == 1
    assert refine(Piecewise((1, x >= 0), (3, True)), ~Q.is_true(x >= 0)) == 3
    assert refine(Piecewise((1, x >= 0), (3, True)), Q.is_true(y >= 0)) == \
        Piecewise((1, x >= 0), (3, True))
    assert refine(Piecewise((1, Eq(x, 0)), (3, True)), Q.is_true(Eq(x, 0)))\
        == 1
    assert refine(Piecewise((1, Eq(x, 0)), (3, True)), Q.is_true(Eq(0, x)))\
        == 1
    assert refine(Piecewise((1, Eq(x, 0)), (3, True)), ~Q.is_true(Eq(x, 0)))\
        == 3
    assert refine(Piecewise((1, Eq(x, 0)), (3, True)), ~Q.is_true(Eq(0, x)))\
        == 3
    assert refine(Piecewise((1, Eq(x, 0)), (3, True)), Q.is_true(Eq(y, 0)))\
        == Piecewise((1, Eq(x, 0)), (3, True))
    assert refine(Piecewise((1, Ne(x, 0)), (3, True)), Q.is_true(Ne(x, 0)))\
        == 1
    assert refine(Piecewise((1, Ne(x, 0)), (3, True)), ~Q.is_true(Ne(x, 0)))\
        == 3
    assert refine(Piecewise((1, Ne(x, 0)), (3, True)), Q.is_true(Ne(y, 0)))\
        == Piecewise((1, Ne(x, 0)), (3, True))


def test_atan2():
    assert refine(atan2(y, x), Q.real(y) & Q.positive(x)) == atan(y/x)
    assert refine(atan2(y, x), Q.negative(y) & Q.positive(x)) == atan(y/x)
    assert refine(atan2(y, x), Q.negative(y) & Q.negative(x)) == atan(y/x) - pi
    assert refine(atan2(y, x), Q.positive(y) & Q.negative(x)) == atan(y/x) + pi
    assert refine(atan2(y, x), Q.zero(y) & Q.negative(x)) == pi
    assert refine(atan2(y, x), Q.positive(y) & Q.zero(x)) == pi/2
    assert refine(atan2(y, x), Q.negative(y) & Q.zero(x)) == -pi/2
    assert refine(atan2(y, x), Q.zero(y) & Q.zero(x)) == nan


def test_re():
    assert refine(re(x), Q.real(x)) == x
    assert refine(re(x), Q.imaginary(x)) == 0
    assert refine(re(x+y), Q.real(x) & Q.real(y)) == x + y
    assert refine(re(x+y), Q.real(x) & Q.imaginary(y)) == x
    assert refine(re(x*y), Q.real(x) & Q.real(y)) == x * y
    assert refine(re(x*y), Q.real(x) & Q.imaginary(y)) == 0
    assert refine(re(x*y*z), Q.real(x) & Q.real(y) & Q.real(z)) == x * y * z


def test_im():
    assert refine(im(x), Q.imaginary(x)) == -I*x
    assert refine(im(x), Q.real(x)) == 0
    assert refine(im(x+y), Q.imaginary(x) & Q.imaginary(y)) == -I*x - I*y
    assert refine(im(x+y), Q.real(x) & Q.imaginary(y)) == -I*y
    assert refine(im(x*y), Q.imaginary(x) & Q.real(y)) == -I*x*y
    assert refine(im(x*y), Q.imaginary(x) & Q.imaginary(y)) == 0
    assert refine(im(1/x), Q.imaginary(x)) == -I/x
    assert refine(im(x*y*z), Q.imaginary(x) & Q.imaginary(y)
        & Q.imaginary(z)) == -I*x*y*z


def test_complex():
    assert refine(re(1/(x + I*y)), Q.real(x) & Q.real(y)) == \
        x/(x**2 + y**2)
    assert refine(im(1/(x + I*y)), Q.real(x) & Q.real(y)) == \
        -y/(x**2 + y**2)
    assert refine(re((w + I*x) * (y + I*z)), Q.real(w) & Q.real(x) & Q.real(y)
        & Q.real(z)) == w*y - x*z
    assert refine(im((w + I*x) * (y + I*z)), Q.real(w) & Q.real(x) & Q.real(y)
        & Q.real(z)) == w*z + x*y


def test_func_args():
    class MyClass(Expr):
        # A class with nontrivial .func

        def __init__(self, *args):
            self.my_member = ""

        @property
        def func(self):
            def my_func(*args):
                obj = MyClass(*args)
                obj.my_member = self.my_member
                return obj
            return my_func

    x = MyClass()
    x.my_member = "A very important value"
    assert x.my_member == refine(x).my_member


def test_eval_refine():
    from sympy.core.expr import Expr
    class MockExpr(Expr):
        def _eval_refine(self, assumptions):
            return True

    mock_obj = MockExpr()
    assert refine(mock_obj)

def test_refine_issue_12724():
    expr1 = refine(Abs(x * y), Q.positive(x))
    expr2 = refine(Abs(x * y * z), Q.positive(x))
    assert expr1 == x * Abs(y)
    assert expr2 == x * Abs(y * z)
    y1 = Symbol('y1', real = True)
    expr3 = refine(Abs(x * y1**2 * z), Q.positive(x))
    assert expr3 == x * y1**2 * Abs(z)<|MERGE_RESOLUTION|>--- conflicted
+++ resolved
@@ -34,11 +34,6 @@
     assert refine(sqrt(1/x), Q.real(x)) != 1/sqrt(x)
     assert refine(sqrt(1/x), Q.positive(x)) == 1/sqrt(x)
 
-<<<<<<< HEAD
-
-def test_pow2():
-=======
->>>>>>> 36c2e2ab
     # powers of (-1)
     assert refine((-1)**(x + y), Q.even(x)) == (-1)**y
     assert refine((-1)**(x + y + z), Q.odd(x) & Q.odd(z)) == (-1)**y
@@ -46,23 +41,14 @@
     assert refine((-1)**(x + y + 2), Q.odd(x)) == (-1)**(y + 1)
     assert refine((-1)**(x + 3)) == (-1)**(x + 1)
 
-<<<<<<< HEAD
-
-def test_pow3():
-=======
->>>>>>> 36c2e2ab
     # continuation
     assert refine((-1)**((-1)**x/2 - S.Half), Q.integer(x)) == (-1)**x
     assert refine((-1)**((-1)**x/2 + S.Half), Q.integer(x)) == (-1)**(x + 1)
     assert refine((-1)**((-1)**x/2 + 5*S.Half), Q.integer(x)) == (-1)**(x + 1)
 
 
-<<<<<<< HEAD
-def test_pow4():
-=======
 @slow
 def test_pow2():
->>>>>>> 36c2e2ab
     assert refine((-1)**((-1)**x/2 - 7*S.Half), Q.integer(x)) == (-1)**(x + 1)
     assert refine((-1)**((-1)**x/2 - 9*S.Half), Q.integer(x)) == (-1)**x
 
