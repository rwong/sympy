--- conflicted
+++ resolved
@@ -270,11 +270,7 @@
         wrap("%s: %s" % (k, v),
             subsequent_indent=HANG,
             break_long_words=False))
-<<<<<<< HEAD
-        for item in sorted(mapping.items(), key=str)]) + ','
-=======
         for k, v in zip(keys, values)]) + ','
->>>>>>> 4cafd867
     return fact_string % (c, m)
 
 # handlers tells us what ask handler we should use
