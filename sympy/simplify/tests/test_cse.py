import itertools

from sympy import (Add, Pow, Symbol, exp, sqrt, symbols, sympify, cse,
                   Matrix, S, cos, sin, Eq, Function, Tuple, RootOf,
                   IndexedBase, Idx, Piecewise, O)
from sympy.simplify.cse_opts import sub_pre, sub_post
from sympy.functions.special.hyper import meijerg
from sympy.simplify import cse_main, cse_opts
from sympy.utilities.pytest import XFAIL, raises
<<<<<<< HEAD
from sympy.core.compatibility import range
=======
from sympy.matrices import (eye, SparseMatrix, MutableDenseMatrix,
    MutableSparseMatrix, ImmutableDenseMatrix, ImmutableSparseMatrix)

>>>>>>> c179b517

w, x, y, z = symbols('w,x,y,z')
x0, x1, x2, x3, x4, x5, x6, x7, x8, x9, x10, x11, x12 = symbols('x:13')


def test_numbered_symbols():
    ns = cse_main.numbered_symbols(prefix='y')
    assert list(itertools.islice(
        ns, 0, 10)) == [Symbol('y%s' % i) for i in range(0, 10)]
    ns = cse_main.numbered_symbols(prefix='y')
    assert list(itertools.islice(
        ns, 10, 20)) == [Symbol('y%s' % i) for i in range(10, 20)]
    ns = cse_main.numbered_symbols()
    assert list(itertools.islice(
        ns, 0, 10)) == [Symbol('x%s' % i) for i in range(0, 10)]

# Dummy "optimization" functions for testing.


def opt1(expr):
    return expr + y


def opt2(expr):
    return expr*z


def test_preprocess_for_cse():
    assert cse_main.preprocess_for_cse(x, [(opt1, None)]) == x + y
    assert cse_main.preprocess_for_cse(x, [(None, opt1)]) == x
    assert cse_main.preprocess_for_cse(x, [(None, None)]) == x
    assert cse_main.preprocess_for_cse(x, [(opt1, opt2)]) == x + y
    assert cse_main.preprocess_for_cse(
        x, [(opt1, None), (opt2, None)]) == (x + y)*z


def test_postprocess_for_cse():
    assert cse_main.postprocess_for_cse(x, [(opt1, None)]) == x
    assert cse_main.postprocess_for_cse(x, [(None, opt1)]) == x + y
    assert cse_main.postprocess_for_cse(x, [(None, None)]) == x
    assert cse_main.postprocess_for_cse(x, [(opt1, opt2)]) == x*z
    # Note the reverse order of application.
    assert cse_main.postprocess_for_cse(
        x, [(None, opt1), (None, opt2)]) == x*z + y


def test_cse_single():
    # Simple substitution.
    e = Add(Pow(x + y, 2), sqrt(x + y))
    substs, reduced = cse([e])
    assert substs == [(x0, x + y)]
    assert reduced == [sqrt(x0) + x0**2]


def test_cse_single2():
    # Simple substitution, test for being able to pass the expression directly
    e = Add(Pow(x + y, 2), sqrt(x + y))
    substs, reduced = cse(e)
    assert substs == [(x0, x + y)]
    assert reduced == [sqrt(x0) + x0**2]
    assert isinstance(cse(Matrix([[1]]))[1], Matrix)


def test_cse_not_possible():
    # No substitution possible.
    e = Add(x, y)
    substs, reduced = cse([e])
    assert substs == []
    assert reduced == [x + y]
    # issue 6329
    eq = (meijerg((1, 2), (y, 4), (5,), [], x) +
          meijerg((1, 3), (y, 4), (5,), [], x))
    assert cse(eq) == ([], [eq])


def test_nested_substitution():
    # Substitution within a substitution.
    e = Add(Pow(w*x + y, 2), sqrt(w*x + y))
    substs, reduced = cse([e])
    assert substs == [(x0, w*x + y)]
    assert reduced == [sqrt(x0) + x0**2]


def test_subtraction_opt():
    # Make sure subtraction is optimized.
    e = (x - y)*(z - y) + exp((x - y)*(z - y))
    substs, reduced = cse(
        [e], optimizations=[(cse_opts.sub_pre, cse_opts.sub_post)])
    assert substs == [(x0, (x - y)*(y - z))]
    assert reduced == [-x0 + exp(-x0)]
    e = -(x - y)*(z - y) + exp(-(x - y)*(z - y))
    substs, reduced = cse(
        [e], optimizations=[(cse_opts.sub_pre, cse_opts.sub_post)])
    assert substs == [(x0, (x - y)*(y - z))]
    assert reduced == [x0 + exp(x0)]
    # issue 4077
    n = -1 + 1/x
    e = n/x/(-n)**2 - 1/n/x
    assert cse(e, optimizations=[(cse_opts.sub_pre, cse_opts.sub_post)]) == \
        ([], [0])


def test_multiple_expressions():
    e1 = (x + y)*z
    e2 = (x + y)*w
    substs, reduced = cse([e1, e2])
    assert substs == [(x0, x + y)]
    assert reduced == [x0*z, x0*w]
    l = [w*x*y + z, w*y]
    substs, reduced = cse(l)
    rsubsts, _ = cse(reversed(l))
    assert substs == rsubsts
    assert reduced == [z + x*x0, x0]
    l = [w*x*y, w*x*y + z, w*y]
    substs, reduced = cse(l)
    rsubsts, _ = cse(reversed(l))
    assert substs == rsubsts
    assert reduced == [x1, x1 + z, x0]
    l = [(x - z)*(y - z), x - z, y - z]
    substs, reduced = cse(l)
    rsubsts, _ = cse(reversed(l))
    assert substs == [(x0, -z), (x1, x + x0), (x2, x0 + y)]
    assert rsubsts == [(x0, -z), (x1, x0 + y), (x2, x + x0)]
    assert reduced == [x1*x2, x1, x2]
    l = [w*y + w + x + y + z, w*x*y]
    assert cse(l) == ([(x0, w*y)], [w + x + x0 + y + z, x*x0])
    assert cse([x + y, x + y + z]) == ([(x0, x + y)], [x0, z + x0])
    assert cse([x + y, x + z]) == ([], [x + y, x + z])
    assert cse([x*y, z + x*y, x*y*z + 3]) == \
        ([(x0, x*y)], [x0, z + x0, 3 + x0*z])


@XFAIL # CSE of non-commutative Mul terms is disabled
def test_non_commutative_cse():
    A, B, C = symbols('A B C', commutative=False)
    l = [A*B*C, A*C]
    assert cse(l) == ([], l)
    l = [A*B*C, A*B]
    assert cse(l) == ([(x0, A*B)], [x0*C, x0])


# Test if CSE of non-commutative Mul terms is disabled
def test_bypass_non_commutatives():
    A, B, C = symbols('A B C', commutative=False)
    l = [A*B*C, A*C]
    assert cse(l) == ([], l)
    l = [A*B*C, A*B]
    assert cse(l) == ([], l)
    l = [B*C, A*B*C]
    assert cse(l) == ([], l)


@XFAIL # CSE fails when replacing non-commutative sub-expressions
def test_non_commutative_order():
    A, B, C = symbols('A B C', commutative=False)
    x0 = symbols('x0', commutative=False)
    l = [B+C, A*(B+C)]
    assert cse(l) == ([(x0, B+C)], [x0, A*x0])


@XFAIL
def test_powers():
    assert cse(x*y**2 + x*y) == ([(x0, x*y)], [x0*y + x0])


def test_issue_4498():
    assert cse(w/(x - y) + z/(y - x), optimizations='basic') == \
        ([], [(w - z)/(x - y)])


def test_issue_4020():
    assert cse(x**5 + x**4 + x**3 + x**2, optimizations='basic') \
        == ([(x0, x**2)], [x0*(x**3 + x + x0 + 1)])


def test_issue_4203():
    assert cse(sin(x**x)/x**x) == ([(x0, x**x)], [sin(x0)/x0])


def test_issue_6263():
    e = Eq(x*(-x + 1) + x*(x - 1), 0)
    assert cse(e, optimizations='basic') == ([], [True])


def test_dont_cse_tuples():
    from sympy import Subs
    f = Function("f")
    g = Function("g")

    name_val, (expr,) = cse(
        Subs(f(x, y), (x, y), (0, 1))
        + Subs(g(x, y), (x, y), (0, 1)))

    assert name_val == []
    assert expr == (Subs(f(x, y), (x, y), (0, 1))
            + Subs(g(x, y), (x, y), (0, 1)))

    name_val, (expr,) = cse(
        Subs(f(x, y), (x, y), (0, x + y))
        + Subs(g(x, y), (x, y), (0, x + y)))

    assert name_val == [(x0, x + y)]
    assert expr == Subs(f(x, y), (x, y), (0, x0)) + \
        Subs(g(x, y), (x, y), (0, x0))


def test_pow_invpow():
    assert cse(1/x**2 + x**2) == \
        ([(x0, x**2)], [x0 + 1/x0])
    assert cse(x**2 + (1 + 1/x**2)/x**2) == \
        ([(x0, x**2), (x1, 1/x0)], [x0 + x1*(x1 + 1)])
    assert cse(1/x**2 + (1 + 1/x**2)*x**2) == \
        ([(x0, x**2), (x1, 1/x0)], [x0*(x1 + 1) + x1])
    assert cse(cos(1/x**2) + sin(1/x**2)) == \
        ([(x0, x**(-2))], [sin(x0) + cos(x0)])
    assert cse(cos(x**2) + sin(x**2)) == \
        ([(x0, x**2)], [sin(x0) + cos(x0)])
    assert cse(y/(2 + x**2) + z/x**2/y) == \
        ([(x0, x**2)], [y/(x0 + 2) + z/(x0*y)])
    assert cse(exp(x**2) + x**2*cos(1/x**2)) == \
        ([(x0, x**2)], [x0*cos(1/x0) + exp(x0)])
    assert cse((1 + 1/x**2)/x**2) == \
        ([(x0, x**(-2))], [x0*(x0 + 1)])
    assert cse(x**(2*y) + x**(-2*y)) == \
        ([(x0, x**(2*y))], [x0 + 1/x0])


def test_postprocess():
    eq = (x + 1 + exp((x + 1)/(y + 1)) + cos(y + 1))
    assert cse([eq, Eq(x, z + 1), z - 2, (z + 1)*(x + 1)],
        postprocess=cse_main.cse_separate) == \
        [[(x1, y + 1), (x2, z + 1), (x, x2), (x0, x + 1)],
        [x0 + exp(x0/x1) + cos(x1), z - 2, x0*x2]]


def test_issue_4499():
    # previously, this gave 16 constants
    from sympy.abc import a, b
    B = Function('B')
    G = Function('G')
    t = Tuple(*
        (a, a + S(1)/2, 2*a, b, 2*a - b + 1, (sqrt(z)/2)**(-2*a + 1)*B(2*a -
        b, sqrt(z))*B(b - 1, sqrt(z))*G(b)*G(2*a - b + 1),
        sqrt(z)*(sqrt(z)/2)**(-2*a + 1)*B(b, sqrt(z))*B(2*a - b,
        sqrt(z))*G(b)*G(2*a - b + 1), sqrt(z)*(sqrt(z)/2)**(-2*a + 1)*B(b - 1,
        sqrt(z))*B(2*a - b + 1, sqrt(z))*G(b)*G(2*a - b + 1),
        (sqrt(z)/2)**(-2*a + 1)*B(b, sqrt(z))*B(2*a - b + 1,
        sqrt(z))*G(b)*G(2*a - b + 1), 1, 0, S(1)/2, z/2, -b + 1, -2*a + b,
        -2*a))
    c = cse(t)
    ans = (
        [(x0, 2*a), (x1, -b), (x2, x1 + 1), (x3, x0 + x2), (x4, sqrt(z)), (x5,
        B(x0 + x1, x4)), (x6, G(b)), (x7, G(x3)), (x8, -x0), (x9,
        (x4/2)**(x8 + 1)), (x10, x6*x7*x9*B(b - 1, x4)), (x11, x6*x7*x9*B(b,
        x4)), (x12, B(x3, x4))], [(a, a + S(1)/2, x0, b, x3, x10*x5,
        x11*x4*x5, x10*x12*x4, x11*x12, 1, 0, S(1)/2, z/2, x2, b + x8, x8)])
    assert ans == c


def test_issue_6169():
    r = RootOf(x**6 - 4*x**5 - 2, 1)
    assert cse(r) == ([], [r])
    # and a check that the right thing is done with the new
    # mechanism
    assert sub_post(sub_pre((-x - y)*z - x - y)) == -z*(x + y) - x - y


def test_cse_Indexed():
    len_y = 5
    y = IndexedBase('y', shape=(len_y,))
    x = IndexedBase('x', shape=(len_y,))
    Dy = IndexedBase('Dy', shape=(len_y-1,))
    i = Idx('i', len_y-1)

    expr1 = (y[i+1]-y[i])/(x[i+1]-x[i])
    expr2 = 1/(x[i+1]-x[i])
    replacements, reduced_exprs = cse([expr1, expr2])
    assert len(replacements) > 0


@XFAIL
def test_cse_MatrixSymbol():
    from sympy import MatrixSymbol
    A = MatrixSymbol('A', 3, 3)
    y = MatrixSymbol('y', 3, 1)

    expr1 = (A.T*A).I * A * y
    expr2 = (A.T*A) * A * y
    replacements, reduced_exprs = cse([expr1, expr2])
    assert len(replacements) > 0


def test_Piecewise():
    f = Piecewise((-z + x*y, Eq(y, 0)), (-z - x*y, True))
    ans = cse(f)
    actual_ans = ([(x0, -z), (x1, x*y)], [Piecewise((x0+x1, Eq(y, 0)), (x0 - x1, True))])
    assert ans == actual_ans


def test_ignore_order_terms():
    eq = exp(x).series(x,0,3) + sin(y+x**3) - 1
    assert cse(eq) == ([], [sin(x**3 + y) + x + x**2/2 + O(x**3)])


def test_name_conflict():
    z1 = x0 + y
    z2 = x2 + x3
    l = [cos(z1) + z1, cos(z2) + z2, x0 + x2]
    substs, reduced = cse(l)
    assert [e.subs(reversed(substs)) for e in reduced] == l


def test_name_conflict_cust_symbols():
    z1 = x0 + y
    z2 = x2 + x3
    l = [cos(z1) + z1, cos(z2) + z2, x0 + x2]
    substs, reduced = cse(l, symbols("x:10"))
    assert [e.subs(reversed(substs)) for e in reduced] == l


def test_symbols_exhausted_error():
    l = cos(x+y)+x+y+cos(w+y)+sin(w+y)
    sym = [x, y, z]
    with raises(ValueError) as excinfo:
        cse(l, symbols=sym)


def test_issue_7840():
    # daveknippers' example
    C393 = sympify( \
        'Piecewise((C391 - 1.65, C390 < 0.5), (Piecewise((C391 - 1.65, \
        C391 > 2.35), (C392, True)), True))'
    )
    C391 = sympify( \
        'Piecewise((2.05*C390**(-1.03), C390 < 0.5), (2.5*C390**(-0.625), True))'
    )
    C393 = C393.subs('C391',C391)
    # simple substitution
    sub = {}
    sub['C390'] = 0.703451854
    sub['C392'] = 1.01417794
    ss_answer = C393.subs(sub)
    # cse
    substitutions,new_eqn = cse(C393)
    for pair in substitutions:
        sub[pair[0].name] = pair[1].subs(sub)
    cse_answer = new_eqn[0].subs(sub)
    # both methods should be the same
    assert ss_answer == cse_answer

    # GitRay's example
    expr = sympify(
        "Piecewise((Symbol('ON'), Equality(Symbol('mode'), Symbol('ON'))), \
        (Piecewise((Piecewise((Symbol('OFF'), StrictLessThan(Symbol('x'), \
        Symbol('threshold'))), (Symbol('ON'), S.true)), Equality(Symbol('mode'), \
        Symbol('AUTO'))), (Symbol('OFF'), S.true)), S.true))"
    )
    substitutions, new_eqn = cse(expr)
    # this Piecewise should be exactly the same
    assert new_eqn[0] == expr
    # there should not be any replacements
    assert len(substitutions) < 1


def test_issue_8891():
    for cls in (MutableDenseMatrix, MutableSparseMatrix,
            ImmutableDenseMatrix, ImmutableSparseMatrix):
        m = cls(2, 2, [x + y, 0, 0, 0])
        res = cse([x + y, m])
        ans = ([(x0, x + y)], [x0, cls([[x0, 0], [0, 0]])])
        assert res == ans
        assert isinstance(res[1][-1], cls)<|MERGE_RESOLUTION|>--- conflicted
+++ resolved
@@ -7,13 +7,11 @@
 from sympy.functions.special.hyper import meijerg
 from sympy.simplify import cse_main, cse_opts
 from sympy.utilities.pytest import XFAIL, raises
-<<<<<<< HEAD
-from sympy.core.compatibility import range
-=======
 from sympy.matrices import (eye, SparseMatrix, MutableDenseMatrix,
     MutableSparseMatrix, ImmutableDenseMatrix, ImmutableSparseMatrix)
 
->>>>>>> c179b517
+from sympy.core.compatibility import range
+
 
 w, x, y, z = symbols('w,x,y,z')
 x0, x1, x2, x3, x4, x5, x6, x7, x8, x9, x10, x11, x12 = symbols('x:13')
