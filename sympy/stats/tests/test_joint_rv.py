<<<<<<< HEAD
from sympy import (symbols, pi, oo, S, exp, sqrt, besselk, Indexed, Sum, simplify,
                    Mul, Rational, Integral, factorial, gamma)
=======
from sympy import (symbols, pi, oo, S, exp, sqrt, besselk, Indexed, Rational,
                    simplify, Piecewise, factorial, Eq, gamma)
>>>>>>> 496e75c3
from sympy.stats import density
from sympy.stats.joint_rv import marginal_distribution
from sympy.stats.joint_rv_types import JointRV
from sympy.stats.crv_types import Normal
from sympy.utilities.pytest import raises, XFAIL
from sympy.integrals.integrals import integrate
from sympy.matrices import Matrix
x, y, z, a, b = symbols('x y z a b')

def test_Normal():
    m = Normal('A', [1, 2], [[1, 0], [0, 1]])
    assert density(m)(1, 2) == 1/(2*pi)
    raises (ValueError, lambda:m[2])
    raises (ValueError,\
        lambda: Normal('M',[1, 2], [[0, 0], [0, 1]]))
    n = Normal('B', [1, 2, 3], [[1, 0, 0], [0, 1, 0], [0, 0, 1]])
    p = Normal('C',  Matrix([1, 2]), Matrix([[1, 0], [0, 1]]))
    assert density(m)(x, y) == density(p)(x, y)
    assert marginal_distribution(n, 0, 1)(1, 2) == 1/(2*pi)
    assert integrate(density(m)(x, y), (x, -oo, oo), (y, -oo, oo)).evalf() == 1
    N = Normal('N', [1, 2], [[x, 0], [0, y]])
    assert density(N)(0, 0) == exp(-2/y - 1/(2*x))/(2*pi*sqrt(x*y))

    raises (ValueError, lambda: Normal('M', [1, 2], [[1, 1], [1, -1]]))

def test_MultivariateTDist():
    from sympy.stats.joint_rv_types import MultivariateT
    t1 = MultivariateT('T', [0, 0], [[1, 0], [0, 1]], 2)
    assert(density(t1))(1, 1) == 1/(8*pi)
    assert integrate(density(t1)(x, y), (x, -oo, oo), \
        (y, -oo, oo)).evalf() == 1
    raises(ValueError, lambda: MultivariateT('T', [1, 2], [[1, 1], [1, -1]], 1))
    t2 = MultivariateT('t2', [1, 2], [[x, 0], [0, y]], 1)
    assert density(t2)(1, 2) == 1/(2*pi*sqrt(x*y))

def test_multivariate_laplace():
    from sympy.stats.crv_types import Laplace
    raises(ValueError, lambda: Laplace('T', [1, 2], [[1, 2], [2, 1]]))
    L = Laplace('L', [1, 0], [[1, 2], [0, 1]])
    assert density(L)(2, 3) == exp(2)*besselk(0, sqrt(3))/pi
    L1 = Laplace('L1', [1, 2], [[x, 0], [0, y]])
    assert density(L1)(0, 1) == \
        exp(2/y)*besselk(0, sqrt((2 + 4/y + 1/x)/y))/(pi*sqrt(x*y))

def test_NormalGamma():
    from sympy.stats.joint_rv_types import NormalGamma
    from sympy import gamma
    ng = NormalGamma('G', 1, 2, 3, 4)
    assert density(ng)(1, 1) == 32*exp(-4)/sqrt(pi)
    raises(ValueError, lambda:NormalGamma('G', 1, 2, 3, -1))
    assert marginal_distribution(ng, 0)(1) == \
        3*sqrt(10)*gamma(S(7)/4)/(10*sqrt(pi)*gamma(S(5)/4))
    assert marginal_distribution(ng, y)(1) == exp(-S(1)/4)/128

<<<<<<< HEAD
def test_GeneralizedMultivariateLogGammaDistribution():
    from sympy.stats.joint_rv_types import GMVLG
    from sympy import gamma
    omega = Matrix([[1, 0.5, 0.5, 0.5],
                     [0.5, 1, 0.5, 0.5],
                     [0.5, 0.5, 1, 0.5],
                     [0.5, 0.5, 0.5, 1]])
    v, l, mu = (4, [1, 2, 3, 4], [1, 2, 3, 4])
    y_1, y_2, y_3, y_4 = symbols('y_1:5', real=True)
    n = symbols('n', negative=False, integer=True)
    G = GMVLG('G', omega, v, l, mu)
    den = "5*2**(2/3)*5**(1/3)*Sum(4*24**(-n - 4)*(-2**(2/3)*5**(1/3)/4 + 1)**n*"+\
         "exp((n + 4)*(y_1 + 2*y_2 + 3*y_3 + 4*y_4) - exp(y_1) - exp(2*y_2)/2 - "+\
         "exp(3*y_3)/3 - exp(4*y_4)/4)/(gamma(n + 1)*gamma(n + 4)**3), (n, 0, oo))/64"
    assert str(density(G)(y_1, y_2, y_3, y_4)) == den
    marg = "5*2**(2/3)*5**(1/3)*exp(4*y_1)*exp(-exp(y_1))*Integral(exp(-exp(4*G[3])"+\
           "/4)*exp(16*G[3])*Integral(exp(-exp(3*G[2])/3)*exp(12*G[2])*Integral(exp("+\
           "-exp(2*G[1])/2)*exp(8*G[1])*Sum((-1/4)**n*24**(-n)*(-4 + 2**(2/3)*5**(1/3"+\
           "))**n*exp(n*y_1)*exp(2*n*G[1])*exp(3*n*G[2])*exp(4*n*G[3])/(gamma(n + 1)"+\
           "*gamma(n + 4)**3), (n, 0, oo)), (G[1], -oo, oo)), (G[2], -oo, oo)), (G[3]"+\
           ", -oo, oo))/5308416"
    assert str(marginal_distribution(G, G[0])(y_1)) == marg
    omega_f1 = Matrix([[1, 0.5, 0.5]])
    omega_f2 = Matrix([[1, 0.5, 0.5, 0.5],
                     [0.5, 1, 2, 0.5],
                     [0.5, 0.5, 1, 0.5],
                     [0.5, 0.5, 0.5, 1]])
    omega_f3 = Matrix([[6, 0.5, 0.5, 0.5],
                     [0.5, 1, 2, 0.5],
                     [0.5, 0.5, 1, 0.5],
                     [0.5, 0.5, 0.5, 1]])
    v_f = symbols("v_f", positive=False)
    l_f = [1, 2, v_f, 4]
    m_f = [v_f, 2, 3, 4]
    omega_f4 = Matrix([[1, 0.5, 0.5, 0.5, 0.5],
                     [0.5, 1, 0.5, 0.5, 0.5],
                     [0.5, 0.5, 1, 0.5, 0.5],
                     [0.5, 0.5, 0.5, 1, 0.5],
                     [0.5, 0.5, 0.5, 0.5, 1]])
    l_f1 = [1, 2, 3, 4, 5]
    raises(ValueError, lambda: GMVLG('G', omega_f1, v, l, mu))
    raises(ValueError, lambda: GMVLG('G', omega_f2, v, l, mu))
    raises(ValueError, lambda: GMVLG('G', omega_f3, v, l, mu))
    raises(ValueError, lambda: GMVLG('G', omega, v_f, l, mu))
    raises(ValueError, lambda: GMVLG('G', omega, v, l_f, mu))
    raises(ValueError, lambda: GMVLG('G', omega, v, l, m_f))
    raises(ValueError, lambda: GMVLG('G', omega_f4, v, l, mu))
    raises(ValueError, lambda: GMVLG('G', omega, v, l_f1, mu))
=======
def test_MultivariateBeta():
    from sympy.stats.joint_rv_types import MultivariateBeta
    from sympy import gamma
    a1, a2 = symbols('a1, a2', positive=True)
    a1_f, a2_f = symbols('a1, a2', positive=False)
    mb = MultivariateBeta('B', [a1, a2])
    mb_c = MultivariateBeta('C', a1, a2)
    assert density(mb)(1, 2) == S(2)**(a2 - 1)*gamma(a1 + a2)/\
                                (gamma(a1)*gamma(a2))
    assert marginal_distribution(mb_c, 0)(3) == S(3)**(a1 - 1)*gamma(a1 + a2)/\
                                                (a2*gamma(a1)*gamma(a2))
    raises(ValueError, lambda: MultivariateBeta('b1', [a1_f, a2]))
    raises(ValueError, lambda: MultivariateBeta('b2', [a1, a2_f]))
    raises(ValueError, lambda: MultivariateBeta('b3', [0, 0]))
    raises(ValueError, lambda: MultivariateBeta('b4', [a1_f, a2_f]))

def test_MultivariateEwens():
    from sympy.stats.joint_rv_types import MultivariateEwens
    n, theta = symbols('n theta', positive=True)
    theta_f = symbols('t_f', negative=True)
    a = symbols('a_1:4', positive = True, integer = True)
    ed = MultivariateEwens('E', 3, theta)
    assert density(ed)(a[0], a[1], a[2]) == Piecewise((6*2**(-a[1])*3**(-a[2])*
                                            theta**a[0]*theta**a[1]*theta**a[2]/
                                            (theta*(theta + 1)*(theta + 2)*
                                            factorial(a[0])*factorial(a[1])*
                                            factorial(a[2])), Eq(a[0] + 2*a[1] +
                                            3*a[2], 3)), (0, True))
    assert marginal_distribution(ed, ed[1])(a[1]) == Piecewise((6*2**(-a[1])*
                                                    theta**a[1]/((theta + 1)*
                                                    (theta + 2)*factorial(a[1])),
                                                    Eq(2*a[1] + 1, 3)), (0, True))
    raises(ValueError, lambda: MultivariateEwens('e1', 5, theta_f))
    raises(ValueError, lambda: MultivariateEwens('e1', n, theta))
>>>>>>> 496e75c3

def test_Multinomial():
    from sympy.stats.joint_rv_types import Multinomial
    n, x1, x2, x3, x4 = symbols('n, x1, x2, x3, x4', nonnegative=True, integer=True)
    p1, p2, p3, p4 = symbols('p1, p2, p3, p4', positive=True)
    p1_f = symbols('p1_f', negative=True)
    M = Multinomial('M', 3, [p1, p2, p3, p4])
    M_c = Multinomial('C', 3, 0.5, 0.4, 0.3, 0.2)
    f = factorial
    assert simplify(density(M)(x1, x2, x3, x4) -
            S(6)*p1**x1*p2**x2*p3**x3*p4**x4/(f(x1)*f(x2)*f(x3)*f(x4))) == S(0)
    assert marginal_distribution(M_c, M_c[0])(1).round(2) == 7.29
    raises(ValueError, lambda: Multinomial('b1', 5, [p1, p2, p3, p1_f]))
    raises(ValueError, lambda: Multinomial('b2', n, [p1, p2, p3, p4]))

def test_NegativeMultinomial():
    from sympy.stats.joint_rv_types import NegativeMultinomial
    k0, x1, x2, x3, x4 = symbols('k0, x1, x2, x3, x4', nonnegative=True, integer=True)
    p1, p2, p3, p4 = symbols('p1, p2, p3, p4', positive=True)
    p1_f = symbols('p1_f', negative=True)
    N = NegativeMultinomial('N', 4, [p1, p2, p3, p4])
    N_c = NegativeMultinomial('C', 4, 0.1, 0.2, 0.3)
    g = gamma
    f = factorial
    assert simplify(density(N)(x1, x2, x3, x4) -
            p1**x1*p2**x2*p3**x3*p4**x4*(-p1 - p2 - p3 - p4 + 1)**4*g(x1 + x2 +
            x3 + x4 + 4)/(6*f(x1)*f(x2)*f(x3)*f(x4))) == S(0)
    assert marginal_distribution(N_c, N_c[0])(1).evalf().round(2) == 0.33
    raises(ValueError, lambda: NegativeMultinomial('b1', 5, [p1, p2, p3, p1_f]))
    raises(ValueError, lambda: NegativeMultinomial('b2', k0, [p1, p2, p3, p4]))

def test_JointPSpace_margial_distribution():
    from sympy.stats.joint_rv_types import MultivariateT
    from sympy import polar_lift
    T = MultivariateT('T', [0, 0], [[1, 0], [0, 1]], 2)
    assert marginal_distribution(T, T[1])(x) == sqrt(2)*(x**2 + 2)/(
        8*polar_lift(x**2/2 + 1)**(S(5)/2))
    assert integrate(marginal_distribution(T, 1)(x), (x, -oo, oo)) == 1
    t = MultivariateT('T', [0, 0, 0], [[1, 0, 0], [0, 1, 0], [0, 0, 1]], 3)
    assert marginal_distribution(t, 0)(1).evalf().round(1) == 0.2


def test_JointRV():
    from sympy.stats.joint_rv import JointDistributionHandmade
    x1, x2 = (Indexed('x', i) for i in (1, 2))
    pdf = exp(-x1**2/2 + x1 - x2**2/2 - S(1)/2)/(2*pi)
    X = JointRV('x', pdf)
    assert density(X)(1, 2) == exp(-2)/(2*pi)
    assert isinstance(X.pspace.distribution, JointDistributionHandmade)
    assert marginal_distribution(X, 0)(2) == sqrt(2)*exp(-S(1)/2)/(2*sqrt(pi))

def test_expectation():
    from sympy import simplify
    from sympy.stats import E
    m = Normal('A', [x, y], [[1, 0], [0, 1]])
    assert simplify(E(m[1])) == y

@XFAIL
def test_joint_vector_expectation():
    from sympy.stats import E
    m = Normal('A', [x, y], [[1, 0], [0, 1]])
    assert E(m) == (x, y)<|MERGE_RESOLUTION|>--- conflicted
+++ resolved
@@ -1,10 +1,5 @@
-<<<<<<< HEAD
 from sympy import (symbols, pi, oo, S, exp, sqrt, besselk, Indexed, Sum, simplify,
-                    Mul, Rational, Integral, factorial, gamma)
-=======
-from sympy import (symbols, pi, oo, S, exp, sqrt, besselk, Indexed, Rational,
-                    simplify, Piecewise, factorial, Eq, gamma)
->>>>>>> 496e75c3
+                    Mul, Rational, Integral, factorial, gamma, Piecewise, Eq)
 from sympy.stats import density
 from sympy.stats.joint_rv import marginal_distribution
 from sympy.stats.joint_rv_types import JointRV
@@ -59,7 +54,6 @@
         3*sqrt(10)*gamma(S(7)/4)/(10*sqrt(pi)*gamma(S(5)/4))
     assert marginal_distribution(ng, y)(1) == exp(-S(1)/4)/128
 
-<<<<<<< HEAD
 def test_GeneralizedMultivariateLogGammaDistribution():
     from sympy.stats.joint_rv_types import GMVLG
     from sympy import gamma
@@ -108,7 +102,7 @@
     raises(ValueError, lambda: GMVLG('G', omega, v, l, m_f))
     raises(ValueError, lambda: GMVLG('G', omega_f4, v, l, mu))
     raises(ValueError, lambda: GMVLG('G', omega, v, l_f1, mu))
-=======
+
 def test_MultivariateBeta():
     from sympy.stats.joint_rv_types import MultivariateBeta
     from sympy import gamma
@@ -143,7 +137,6 @@
                                                     Eq(2*a[1] + 1, 3)), (0, True))
     raises(ValueError, lambda: MultivariateEwens('e1', 5, theta_f))
     raises(ValueError, lambda: MultivariateEwens('e1', n, theta))
->>>>>>> 496e75c3
 
 def test_Multinomial():
     from sympy.stats.joint_rv_types import Multinomial
