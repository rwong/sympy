--- conflicted
+++ resolved
@@ -1845,12 +1845,8 @@
     eq = x*(f(x).diff(x, 2)) - f(x).diff(x) + 4*x**3*f(x)
     assert dsolve(eq) == Eq(f(x), C1*(-x**4/S(2) + 1) + C0*x**2 + O(x**6))
 
-<<<<<<< HEAD
+
 def test_issue_7093():
-=======
-
-def test_issue3994():
->>>>>>> bcf555db
     sol = Eq(f(x), C1 - 2*x*sqrt(x**3)/5)
     eq = Derivative(f(x), x)**2 - x**3
     assert dsolve(eq) == sol and checkodesol(eq, sol) == (True, 0)