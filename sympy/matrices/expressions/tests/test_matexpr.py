--- conflicted
+++ resolved
@@ -1,14 +1,9 @@
-<<<<<<< HEAD
-from sympy import KroneckerDelta, diff, Piecewise, exp, SympifyError
-from sympy import Sum, Dummy, factor, expand
-=======
 from sympy import (KroneckerDelta, diff, Piecewise, Sum, Dummy, factor,
                    expand, zeros, gcd_terms, Eq)
->>>>>>> ef9eb135
-
-from sympy.core import S, symbols, Add, Mul
+
+from sympy.core import S, symbols, Add, Mul, SympifyError
 from sympy.core.compatibility import long
-from sympy.functions import transpose, sin, cos, sqrt, cbrt
+from sympy.functions import transpose, sin, cos, sqrt, cbrt, exp
 from sympy.simplify import simplify
 from sympy.matrices import (Identity, ImmutableMatrix, Inverse, MatAdd, MatMul,
         MatPow, Matrix, MatrixExpr, MatrixSymbol, ShapeError, ZeroMatrix,
@@ -356,20 +351,6 @@
     assert expand(expr1) == expr2
     assert factor(expr2) == expr1
 
-<<<<<<< HEAD
-def test_exp():
-    A = MatrixSymbol('A', 2, 2)
-    B = MatrixSymbol('B', 2, 2)
-    expr1 = exp(A)*exp(B)
-    expr2 = exp(B)*exp(A)
-    assert expr1 != expr2
-    assert expr1 - expr2 != 0
-    assert not isinstance(expr1, exp)
-    assert not isinstance(expr2, exp)
-
-def test_invalid_args():
-    raises(SympifyError, lambda: MatrixSymbol(1, 2, 'A'))
-=======
     expr = B**(-1)*(A**(-1)*B**(-1) - A**(-1)*C*B**(-1))**(-1)*A**(-1)
     I = Identity(n)
     # Ideally we get the first, but we at least don't want a wrong answer
@@ -523,4 +504,16 @@
     a = gcd_terms(2*C*D + 4*D*C)
     assert type(a) == MatMul
     assert a.args == (2, (C*D + 2*D*C))
->>>>>>> ef9eb135
+
+def test_exp():
+    A = MatrixSymbol('A', 2, 2)
+    B = MatrixSymbol('B', 2, 2)
+    expr1 = exp(A)*exp(B)
+    expr2 = exp(B)*exp(A)
+    assert expr1 != expr2
+    assert expr1 - expr2 != 0
+    assert not isinstance(expr1, exp)
+    assert not isinstance(expr2, exp)
+
+def test_invalid_args():
+    raises(SympifyError, lambda: MatrixSymbol(1, 2, 'A'))